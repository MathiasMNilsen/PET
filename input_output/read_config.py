from misc import read_input_csv as ricsv
from copy import deepcopy
from input_output.organize import Organize_input
<<<<<<< HEAD
import tomli, tomli_w


def convert_pipt_to_toml(init_file):
    # Read .pipt file
    da, fwd = read_txt(init_file)

    # Write dictionaries to toml file with same base file name
    with open(init_file.rstrip('pipt') + 'toml', 'wb') as f:
        tomli_w.dump({'dataassim': da, 'fwdsim': fwd}, f)


def read_toml(init_file):
    """
    Read .toml configuration file, parse and output dictionaries for PIPT/POPT
=======
import yaml
from yaml.loader import FullLoader
import numpy as np


def convert_pipt_to_yaml(init_file):
    # Read .pipt file
    da, fwd = read_txt(init_file)

    # Write dictionaries to yaml file with same base file name
    with open(init_file.rstrip('pipt') + 'yaml', 'w') as f:
        yaml.dump({'dataassim': da, 'fwdsim': fwd}, f)


def read_yaml(init_file):
    """
    Read .yaml input file, parse and return dictionaries for PIPT/POPT.
>>>>>>> da6d5340

    Parameters
    ----------
    init_file : str
<<<<<<< HEAD
        toml configuration file
    """
    # Read
    with open(init_file, 'rb') as fid:
        t = tomli.load(fid)

    # Check for dataassim and fwdsim
    if 'dataassim' not in t.keys() or 'fwdsim' not in t.keys():
        raise KeyError
    
    # Split to two dictionaries
    keys_da, keys_fwd = t['dataassim'], t['fwdsim']
=======
        .yaml file

    Returns
    -------
    keys_da : dict
        Parsed keywords from dataassim
    keys_fwd : dict
        Parsed keywords from fwdsim
    """
    # Make a !ndarray tag to convert a sequence to np.array
    def ndarray_constructor(loader, node):
        array = loader.construct_sequence(node)
        return np.array(array)
        
    # Add constructor to yaml with tag !ndarray
    yaml.add_constructor('!ndarray', ndarray_constructor)

    # Read
    with open(init_file, 'rb') as fid:
        y = yaml.load(fid, Loader=FullLoader)

    # Check for dataassim and fwdsim
    if 'dataassim' not in y.keys() or 'fwdsim' not in y.keys():
        raise KeyError
    
    # Split to two dictionaries
    keys_da, keys_fwd = y['dataassim'], y['fwdsim']
>>>>>>> da6d5340

    # Check for mandatory keywords
    check_mand_keywords_da_fwdsim(keys_da, keys_fwd)

    # Organize keywords
    org = Organize_input(keys_da,keys_fwd)
    org.organize()

    return org.get_keys_da(), org.get_keys_fwd()
<<<<<<< HEAD

=======
    
>>>>>>> da6d5340

def read_txt(init_file):
    """
    Read a PIPT input file (.pipt), parse and output dictionaries for data assimilation and simulator classes.

    Parameters
    ----------
    init_file: str
        PIPT init. file containing info. to run the inversion algorithm

    Returns
    -------
    keys_da : dict
        Parsed keywords from DATAASSIM
    keys_fwd : dict
        Parsed keywords from FWDSSIM
    """
    # Check for .pipt suffix
    if not init_file.endswith('.pipt'):
        raise FileNotFoundError(f'No PIPT input file (.pipt) found! If {init_file} is  a PIPT input file, change '
                                'suffix to .pipt')

    # Read the init file and output lines without comments (lines starting with '#')
    lines = read_clean_file(init_file)

    # Find where the separate parts are located in the file. FWDSIM will always be a part, but the
    # inversion/optimiztation part may be DATAASSIM or OPTIM
    for i in range(len(lines)):
        if lines[i].strip().lower() == 'dataassim' or lines[i].strip().lower() == 'optim':
            ipind = i
            ip_part = lines[i].strip().lower()
        elif lines[i].strip().lower() == 'fwdsim':
            fwdsimind = i

    # Split the file into the two separate parts. Each part will (only) contain the keywords of each part:
    if ipind < fwdsimind:  # Data assim. part is the first part of file
        lines_ip = lines[2:fwdsimind]
        lines_fwd = lines[fwdsimind + 2:]
    else:  # Fwd sim. part is the first part of file
        lines_fwd = lines[2:ipind]
        lines_ip = lines[ipind + 2:]

    # Get rid of empty lines in lines_ip and lines_fwd
    clean_lines_ip = remove_empty_lines(lines_ip)
    clean_lines_fwd = remove_empty_lines(lines_fwd)

    # Assign the keys and values to different dictionaries depending on whether we have data assimilation (DATAASSIM)
    # or optimization (OPTIM). FWDSIM info is always assigned to keys_fwd
    if ip_part == 'dataassim' or ip_part == 'optim':
        keys_da = parse_keywords(clean_lines_ip)
    keys_fwd = parse_keywords(clean_lines_fwd)

    check_mand_keywords_da_fwdsim(keys_da, keys_fwd)
    org = Organize_input(keys_da,keys_fwd)
    org.organize()

    return org.get_keys_da(), org.get_keys_fwd()

def read_clean_file(init_file):
    """
    Read PIPT init. file and lines that are not comments (marked with octothorpe)

    Parameters
    ----------
    init_file: str
        Name of file to remove all comments. WHOLE filename needed (with suffix!)

    Returns
    -------
    lines: list
        Lines from init. file converted to list entries
    """
    # Read file except lines starting with an octothorpe (#) and return the python variable
    with open(init_file, 'r') as f:
        lines = [line for line in f.readlines() if not line.startswith('#')]

    # Return clean lines
    return lines


def remove_empty_lines(lines):
    """
    Small method for finding empty lines in a read file.

    Parameters
    ----------
    lines: list
        List of lines from a file

    Returns
    -------
    lines_clean: list
        List of clean lines (without empty entries)
    """
    # Loop over lines to find '\n'
    sep = []
    for i in range(len(lines)):
        if lines[i] == '\n':
            sep.append(i)

    # Make clean output
    lines_clean = []
    for i in range(len(sep)):
        if i == 0:
            lines_clean.append(lines[0:sep[i]])
        else:
            lines_clean.append(lines[sep[i-1] + 1:sep[i]])

    # Return
    return lines_clean


def parse_keywords(lines):
    """
    Here we parse the lines in the init. file to a Python dictionary. The keys of the dictionary is the keywords
    entered in the PIPT init. file, and the information entered in each keyword is stored in each key of the
    dictionary. To know how the keyword-information is organized in the keys of the dictionary, confront the
    manual located in the doc folder.

    Parameters
    ----------
    lines: list
        List of (clean) lines from the PIPT init. file.

    Returns
    -------
    keys: dict
        Dictionary with all info. from the init. file.
    """
    # Init. the dictionary
    keys = {}

    # Loop over all input keywords and store in the dictionary.
    for i in range(len(lines)):
        if lines[i] != []:  # Check for empty list (corresponds to empty line in file)
            try:  # Try first to store the info. in keyword as float in a 1D list
                # A scalar, which we store as scalar...
                if len(lines[i][1:]) == 1 and len(lines[i][1:][0].split()) == 1:
                    keys[lines[i][0].strip().lower()] = float(lines[i][1:][0])
                else:
                    keys[lines[i][0].strip().lower()] = [float(x) for x in lines[i][1:]]
            except:
                try:  # Store as float in 2D list
                    if len(lines[i][1:]) == 1:  # Check if it is actually a 1D array disguised as 2D
                        keys[lines[i][0].strip().lower()] = \
                            [float(x) for x in lines[i][1:][0].split()]
                    else:  # if not store as 2D list
                        keys[lines[i][0].strip().lower()] = \
                            [[float(x) for x in col.split()] for col in lines[i][1:]]
                except:  # Keyword contains string(s), not floats
                    if len(lines[i][1:]) == 1:  # If 1D list
                        if len(lines[i][1:][0].split('\t')) == 1:  # If it is a scalar store as single input
                            keys[lines[i][0].strip().lower()] = lines[i][1:][0].strip().lower()
                        else:  # Store as 1D list
                            keys[lines[i][0].strip().lower()] = \
                                [x.rstrip('\n').lower() for x in lines[i][1:][0].split('\t') if x != '']
                    else:  # It is a 2D list
                        # Check each row in 2D list. If it is single column (i.e., one string per row),
                        # we make it a 1D list of strings; if not, we make it a 2D list of strings.
                        one_col = True
                        for j in range(len(lines[i][1:])):
                            if len(lines[i][1:][j].split('\t')) > 1:
                                one_col = False
                                break
                        if one_col is True:  # Only one column
                            keys[lines[i][0].strip().lower()] = \
                                [x.rstrip('\n').lower() for x in lines[i][1:]]
                        else:  # Store as 2D list
                            keys[lines[i][0].strip().lower()] = \
                                [[x.rstrip('\n').lower() for x in col.split('\t') if x != '']
                                    for col in lines[i][1:]]

    # Need to check if there are any only-string-keywords that actually contains floats, and convert those to
    # floats (the above loop only handles pure float or pure string input, hence we do a quick fix for mixed
    # lists here)
    # Loop over all keys in dict. and check every "pure" string keys for floats
    for i in keys:
        if isinstance(keys[i], list):  # Check if key is a list
            if isinstance(keys[i][0], list):  # Check if it is a 2D list
                for j in range(len(keys[i])):  # Loop over all sublists
                    if all(isinstance(x, str) for x in keys[i][j]):  # Check sublist for strings
                        for k in range(len(keys[i][j])):  # Loop over enteries in sublist
                            try:  # Try to make float
                                keys[i][j][k] = float(keys[i][j][k])  # Scalar
                            except:
                                try:  # 1D array
                                    keys[i][j][k] = [float(x) for x in keys[i][j][k].split()]
                                except:  # If it is actually a string, pass over
                                    pass
            else:  # It is a 1D list
                if all(isinstance(x, str) for x in keys[i]):  # Check if list only contains strings
                    for j in range(len(keys[i])):  # Loop over all entries in list
                        try:  # Try to make float
                            keys[i][j] = float(keys[i][j])
                        except:
                            try:
                                keys[i][j] = [float(x) for x in keys[i][j].split()]
                            except:  # If it is actually a string, pass over
                                pass

    # Return dict.
    return keys

def check_mand_keywords_da_fwdsim(keys_da, keys_fwd):
    """Check for mandatory keywords in `DATAASSIM` and `FWDSIM` part, and output error if they are not present"""
    # Mandatory keywords in DATAASSIM
    assert 'ne' in keys_da, 'NE not in DATAASSIM!'
    assert 'truedataindex' in keys_da, 'TRUEDATAINDEX not in DATAASSIM!'
    assert 'assimindex' in keys_da, 'ASSIMINDEX not in DATAASSIM!'
    assert 'truedata' in keys_da, 'TRUEDATA not in DATAASSIM!'
    assert 'staticvar' in keys_da, 'STATICVAR not in DATAASSIM!'
    assert 'datavar' in keys_da, 'DATAVAR not in DATAASSIM!'
    assert 'obsname' in keys_da, 'OBSNAME not in DATAASSIM!'
    if 'importstaticvar' not in keys_da:
        assert filter(list(keys_da.keys()), 'prior_*') != [], 'No PRIOR_<STATICVAR> in DATAASSIM'
    assert 'energy' in keys_da, 'ENERGY not in DATAASSIM!'

    # Mandatory keywords in FWDSIM
    assert 'simulator' in keys_fwd, 'SIMULATOR not in FWDSIM!'
    assert 'parallel' in keys_fwd, 'PARALLEL not in FWDSIM!'
    assert 'datatype' in keys_fwd, 'DATATYPE not in FWDSIM!'<|MERGE_RESOLUTION|>--- conflicted
+++ resolved
@@ -1,23 +1,7 @@
 from misc import read_input_csv as ricsv
 from copy import deepcopy
 from input_output.organize import Organize_input
-<<<<<<< HEAD
 import tomli, tomli_w
-
-
-def convert_pipt_to_toml(init_file):
-    # Read .pipt file
-    da, fwd = read_txt(init_file)
-
-    # Write dictionaries to toml file with same base file name
-    with open(init_file.rstrip('pipt') + 'toml', 'wb') as f:
-        tomli_w.dump({'dataassim': da, 'fwdsim': fwd}, f)
-
-
-def read_toml(init_file):
-    """
-    Read .toml configuration file, parse and output dictionaries for PIPT/POPT
-=======
 import yaml
 from yaml.loader import FullLoader
 import numpy as np
@@ -35,25 +19,10 @@
 def read_yaml(init_file):
     """
     Read .yaml input file, parse and return dictionaries for PIPT/POPT.
->>>>>>> da6d5340
 
     Parameters
     ----------
     init_file : str
-<<<<<<< HEAD
-        toml configuration file
-    """
-    # Read
-    with open(init_file, 'rb') as fid:
-        t = tomli.load(fid)
-
-    # Check for dataassim and fwdsim
-    if 'dataassim' not in t.keys() or 'fwdsim' not in t.keys():
-        raise KeyError
-    
-    # Split to two dictionaries
-    keys_da, keys_fwd = t['dataassim'], t['fwdsim']
-=======
         .yaml file
 
     Returns
@@ -81,7 +50,6 @@
     
     # Split to two dictionaries
     keys_da, keys_fwd = y['dataassim'], y['fwdsim']
->>>>>>> da6d5340
 
     # Check for mandatory keywords
     check_mand_keywords_da_fwdsim(keys_da, keys_fwd)
@@ -91,11 +59,46 @@
     org.organize()
 
     return org.get_keys_da(), org.get_keys_fwd()
-<<<<<<< HEAD
-
-=======
+
+
+def convert_pipt_to_toml(init_file):
+    # Read .pipt file
+    da, fwd = read_txt(init_file)
+
+    # Write dictionaries to toml file with same base file name
+    with open(init_file.rstrip('pipt') + 'toml', 'wb') as f:
+        tomli_w.dump({'dataassim': da, 'fwdsim': fwd}, f)
+
+
+def read_toml(init_file):
+    """
+    Read .toml configuration file, parse and output dictionaries for PIPT/POPT
+
+    Parameters
+    ----------
+    init_file : str
+        toml configuration file
+    """
+    # Read
+    with open(init_file, 'rb') as fid:
+        t = tomli.load(fid)
+
+    # Check for dataassim and fwdsim
+    if 'dataassim' not in t.keys() or 'fwdsim' not in t.keys():
+        raise KeyError
     
->>>>>>> da6d5340
+    # Split to two dictionaries
+    keys_da, keys_fwd = t['dataassim'], t['fwdsim']
+
+    # Check for mandatory keywords
+    check_mand_keywords_da_fwdsim(keys_da, keys_fwd)
+
+    # Organize keywords
+    org = Organize_input(keys_da,keys_fwd)
+    org.organize()
+
+    return org.get_keys_da(), org.get_keys_fwd()
+
 
 def read_txt(init_file):
     """
