--- conflicted
+++ resolved
@@ -1,19 +1,10 @@
 """Ensemble optimisation (steepest descent with ensemble gradient)."""
 # External imports
 import numpy as np
-<<<<<<< HEAD
 import os
 import sys
-=======
-import scipy as scipy
-import os
-
->>>>>>> 052663fc
 from numpy import linalg as la
 import logging
-
-from scipy.special import polygamma, digamma
-from scipy import stats
 
 # Internal imports
 from popt.misc_tools import optim_tools as ot, basic_tools as bt
@@ -62,16 +53,14 @@
 
         # Calculate objective function of startpoint
         self.ne = self.num_models
-<<<<<<< HEAD
         for key in self.state.keys():
             # make sure state is a numpy array
             self.state[key] = np.array(self.state[key])
         if self.num_models > 1:
             self.aux_input = list(np.arange(self.num_models))
         np.savez('ini_state.npz', **self.state)
-=======
->>>>>>> 052663fc
         self.calc_prediction()
+        self.num_func_eval += self.ne
         self.obj_func_values = self.obj_func(self.pred_data, self.keys_opt, self.sim.true_order)
         self.save_analysis_debug(0)
 
@@ -89,6 +78,7 @@
         """
         Update using steepest ascent method with ensemble gradients
         """
+
         # Augment the state dictionary to an array
         list_states = list(self.state.keys())
 
@@ -102,10 +92,6 @@
         improvement = False
         success = False
         self.alpha_iter = 0
-<<<<<<< HEAD
-=======
-        #alpha = self.alpha
->>>>>>> 052663fc
         beta = self.beta
         self.resamp_iter = 0
          
@@ -114,7 +100,6 @@
             # Augment state
             aug_state = ot.aug_optim_state(current_state, list_states)
 
-<<<<<<< HEAD
             # Compute the steepest ascent step
             if self.hessian:
                 search_direction = self.sens_matrix  # choose to not normalize when using Hessian
@@ -124,15 +109,6 @@
                 normalize = np.maximum(la.norm(self.sens_matrix, np.inf), 1e-12)
                 search_direction = self.sens_matrix / normalize # scale the gradient with 2-norm (or inf-norm: np.inf)
             aug_state_upd     = self.optimizer.apply_update(aug_state, search_direction, iter=iteration)
-=======
-            # Compute the steepest ascent step. Scale the gradient with 2-norm (or inf-norm: np.inf)
-            #new_step = alpha * self.sens_matrix / la.norm(self.sens_matrix, np.inf) + beta * self.step
-            search_direction = self.sens_matrix / la.norm(self.sens_matrix, np.inf)
-            aug_state_upd    = self.optimizer.apply_update(aug_state, search_direction, iter=iteration)
-
-            # Calculate updated state
-            #aug_state_upd = aug_state + np.squeeze(new_step)
->>>>>>> 052663fc
 
             # Make sure update is within bounds
             if self.upper_bound and self.lower_bound:
@@ -145,6 +121,7 @@
             if self.num_models > 1:
                 self.aux_input = list(np.arange(self.num_models))
             run_success = self.calc_prediction()
+            self.num_func_eval += self.ne
             new_func_values = 0
             if run_success:
                 new_func_values = self.obj_func(self.pred_data, self.keys_opt, self.sim.true_order)
@@ -158,19 +135,11 @@
 
                 # Update objective function values and step
                 self.obj_func_values = new_func_values
-<<<<<<< HEAD
            
                 # Update covariance (currently we don't apply backtracking for alpha_cov)
                 normalize = np.maximum(la.norm(self.cov_sens_matrix, np.inf), 1e-12)
                 self.cov_step = self.alpha_cov * self.cov_sens_matrix / normalize + beta * self.cov_step
                 self.cov = self.cov + self.cov_step
-=======
-                #self.step = new_step
-                
-                # Update covariance (currently we don't apply backtracking for alpha_cov)
-                self.cov_step = self.alpha_cov * self.cov_sens_matrix / la.norm(self.cov_sens_matrix, np.inf) + beta * self.cov_step
-                self.cov = np.squeeze(self.cov + self.cov_step)
->>>>>>> 052663fc
                 self.cov = self.get_sym_pos_semidef(self.cov)
 
                 # Write logging info
@@ -179,23 +148,15 @@
                         format(iteration, self.alpha_iter, np.mean(self.obj_func_values), self.optimizer._step_size, self.cov[0, 0])
                     logger.info(info_str_iter)
 
-<<<<<<< HEAD
                 # Update self.alpha in the one-dimensional case
                 if len(aug_state) == 1:
                     self.optimizer.step_size /= 2
 
-=======
->>>>>>> 052663fc
             else:
 
                 # If we do not have a reduction in the objective function, we reduce the step limiter
                 if self.alpha_iter < self.alpha_iter_max:
                     # Decrease alpha
-<<<<<<< HEAD
-=======
-                    #alpha /= 2
-                    #beta /= 2
->>>>>>> 052663fc
                     self.optimizer.apply_backtracking()
                     self.alpha_iter += 1
                 elif self.resamp_iter < self.resamplings and not np.mean(new_func_values) - np.mean(self.obj_func_values) > 0:
@@ -217,9 +178,12 @@
     def get_sym_pos_semidef(a):
 
         rtol = 1e-05
-        S, U = np.linalg.eigh(a)
-        S = np.clip(S, 0, None) + rtol
-        a = (U*S)@U.T
+        if a.ndim > 1:
+            S, U = np.linalg.eigh(a)
+            S = np.clip(S, 0, None) + rtol
+            a = (U*S)@U.T
+        else:
+            a = np.maximum(a, rtol)
         return a
 
     def _ext_enopt_param(self):
@@ -314,7 +278,7 @@
             if ind_num_models is None:  # num_models does not exist
                 self.num_models = default_num_models
             else:  # num_models present; assign value
-                self.num_models = enopt[ind_num_models[0]][ind_num_models[1] + 1]
+                self.num_models = int(enopt[ind_num_models[0]][ind_num_models[1] + 1])
             if self.num_models > 1:
                 self.aux_input = list(np.arange(self.num_models))
 
@@ -354,10 +318,8 @@
         variable) with Gaussian random numbers from N(0, C_x) (giving U), running the generated state ensemble (U)
         through the simulator to give an ensemble of objective function values (J), and in the end calculate S. Note
         that S is an Ns x 1 vector, where Ns is length of the state vector (the objective function is just a scalar!)
-
-        ST 3/5-18: First implementation. Much of the code here is taken directly from fwd_sim.ensemble Ensemble class.
-        YC 2/10-19: Added calcuating gradient of covariance.
-        """
+        """
+
         # Generate ensemble of states
         self.ne = self.num_samples
         nr = 1
@@ -373,11 +335,7 @@
         self._invert_scale_state()
         self.calc_prediction()
         self._scale_state()
-<<<<<<< HEAD
         self.num_func_eval += self.ne
-=======
-
->>>>>>> 052663fc
         obj_func_values = self.obj_func(self.pred_data, self.keys_opt, self.sim.true_order)
         obj_func_values = np.array(obj_func_values)
 
@@ -397,31 +355,14 @@
         g_m = np.zeros(aug_state.shape[0])
         for i in np.arange(self.ne):
             g_m = g_m + pert_obj_func[i] * pert_state[:, i]
-            g_c = g_c + pert_obj_func[i] * (np.outer(pert_state[:, i], pert_state[:, i]))
+            g_c = g_c + pert_obj_func[i] * (np.outer(pert_state[:, i], pert_state[:, i]) - self.cov)
 
         self.cov_sens_matrix = g_c / (self.ne - 1)
         self.sens_matrix = g_m / (self.ne - 1)
 
     def _gen_state_ensemble(self):
-        """
-        Generate an ensemble of states (control variables) to run in calc_ensemble_sensitivity. It is assumed that
-        the covariance function needed to generate realizations has been inputted via the SENSITIVITY keyword (with
-        METHOD option ENSEMBLE).
-
-        ST 4/5-18
-        """
-        # TODO: Gen. realizations for control variables at separate time steps (cov is a block diagonal matrix),
-        # and for more than one STATENAME
-
-        # # Initialize Cholesky class
-        # chol = decomp.Cholesky()
-        #
-        # # Augment state
-        # list_state = list(self.state.keys())
-        # aug_state = ot.aug_optim_state(self.state, list_state)
-
-        # Generate ensemble with the current state (control variable) as the mean and using the imported covariance
-        # matrix
+
+        # Generate ensemble with the current state (control variable) as the mean and using the covariance matrix
         state_en = {}
         cov_blocks = ot.corr2BlockDiagonal(self.state, self.cov)
         start = 0
@@ -438,14 +379,10 @@
                     start = start + len(self.state[statename]) 
 
             temp_state_en = np.random.multivariate_normal(mean, cov, self.ne).transpose()
-
-            if self.upper_bound and self.lower_bound:            
+            if self.upper_bound and self.lower_bound:
                 np.clip(temp_state_en, 0, 1, out=temp_state_en)
 
             state_en[statename] = np.array([mean]).T + temp_state_en - np.array([np.mean(temp_state_en,1)]).T
-            
-            if self.upper_bound and self.lower_bound:            
-                np.clip(state_en[statename], 0, 1, out=state_en[statename])
 
         return state_en
 
@@ -453,10 +390,7 @@
         if self.upper_bound and self.lower_bound:
             for i, key in enumerate(self.state):
                 self.state[key] = (self.state[key] - self.lower_bound[i]) / (self.upper_bound[i] - self.lower_bound[i])
-                if np.min(self.state[key]) < 0:
-                    self.state[key] = 0
-                elif np.max(self.state[key]) > 1:
-                    self.state[key] = 1
+                np.clip(self.state[key], 0, 1, out=self.state[key])
 
     def _invert_scale_state(self):
         if self.upper_bound and self.lower_bound:
@@ -495,13 +429,9 @@
                 os.mkdir(folder)
 
             # Save the variables
-<<<<<<< HEAD
-            np.savez('debug_analysis_step_{0}'.format(str(iteration)), **save_dict)
-=======
             np.savez(folder + '/debug_analysis_step_{0}'.format(str(iteration)), **save_dict)
 
 
 
     
-        
->>>>>>> 052663fc
+        