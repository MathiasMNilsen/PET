--- conflicted
+++ resolved
@@ -18,11 +18,6 @@
 
 # Internal imports
 import pipt.misc_tools.analysis_tools as at
-import pipt.misc_tools.extract_tools as extract
-<<<<<<< HEAD
-=======
-
->>>>>>> 37796f4a
 from geostat.decomp import Cholesky  # Making realizations
 from pipt.misc_tools import cov_regularization
 from pipt.misc_tools import wavelet_tools as wt
@@ -125,20 +120,15 @@
                 self.disable_tqdm = False
 
             # extract information that is given for the prior model
-<<<<<<< HEAD
-            self.prior_info = extract.extract_prior_info()
-=======
-            self.prior_info = extract.extract_prior_info(self.keys_en)
->>>>>>> 37796f4a
+            self.prior_info = self._extract_prior_info()
 
             # Calculate initial ensemble if IMPORTSTATICVAR has not been given in init. file.
             # Prior info. on state variables must be given by PRIOR_<STATICVAR-name> keyword.
             if 'importstaticvar' not in self.keys_en:
                 self.ne = int(self.keys_en['ne'])
-                self.enX, self.idX, self.cov_prior = self.generate_state_ensemble()
 
                 # Output = self.state, self.cov_prior
-                #self.gen_init_ensemble()
+                self.gen_init_ensemble()
 
             else:
                 # State variable imported as a Numpy save file
@@ -156,16 +146,7 @@
                     print('\033[1;33mInput states have different ensemble size\033[1;m')
                     sys.exit(1)
                 self.ne = min(tmp_ne)
-
-<<<<<<< HEAD
-        self.multilevel, self.tot_level, self.ml_ne, self.ML_error_corr, self.error_comp_scheme, self.ML_corr_done = extract.extract_multilevel_info()
-=======
-        # extract multi-level info (if needed)
-        if 'multilevel' in self.keys_en:
-            ml_info = extract.extract_multilevel_info(self.keys_en)
-            self.multilevel, self.tot_level, self.ml_ne, self.ML_error_corr, self.error_comp_scheme, self.ML_corr_done = ml_info
->>>>>>> 37796f4a
-        #self._ext_ml_info()
+        self._ext_ml_info()
 
     def _ext_ml_info(self):
         '''
